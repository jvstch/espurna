--- conflicted
+++ resolved
@@ -98,10 +98,6 @@
 
                         <li class="pure-menu-item module module-relay">
                             <a href="#" class="pure-menu-link" data="panel-relay">SWITCHES</a>
-                        </li>
-
-                        <li class="pure-menu-item module module-relay">
-                            <a href="#" class="pure-menu-link" data="panel-schedule">SCHEDULE</a>
                         </li>
 
                         <li class="pure-menu-item module module-color">
@@ -543,22 +539,6 @@
                         </div>
                     </div>
 
-                    <div class="panel" id="panel-schedule">
-                        <div class="header">
-                            <h1>SCHEDULE</h1>
-                            <h2>
-                                Define actions based on the current time.
-                            </h2>
-                        </div>
-                        <div class="page">
-                            <fieldset>
-                                <div id="schedules">
-                                </div>
-                                <button type="button" class="pure-button button-add-schedule">Add schedule</button>
-                            </fieldset>
-                        </div>
-                    </div>
-
                     <div class="panel" id="panel-mqtt">
 
                         <div class="header">
@@ -621,11 +601,7 @@
 
                                 <div class="pure-g">
                                     <label class="pure-u-1 pure-u-lg-1-4">MQTT Keep Alive</label>
-<<<<<<< HEAD
-                                    <input class="pure-u-1 pure-u-lg-1-4" type="number" name="mqttKeep" min="10" max="60" tabindex="28" />
-=======
                                     <input class="pure-u-1 pure-u-lg-1-4" type="number" name="mqttKeep" min="10" max="3600" tabindex="28" />
->>>>>>> 9620e3fe
                                 </div>
 
                                 <div class="pure-g module module-mqttssl">
@@ -1053,37 +1029,6 @@
 
         </div>
 
-        <div id="scheduleTemplate" class="template">
-            <div class="pure-g">
-                <label class="pure-u-sm-4-24 pure-u-1-3" for="sch_switch">Turn&nbsp;Switch&nbsp;No</label>
-                <div class="pure-u-sm-3-24 pure-u-1-3">
-                    <input name="sch_switch" type="number" min="0" max="10" step="1" value="0" tabindex="0" />
-                </div>
-                <div class="pure-u-sm-3-24 pure-u-1-3">
-                <select name="sch_operation" tabindex="0">
-                    <option value="0">OFF</option>
-                    <option value="1">ON</option>
-                </select>
-                </div>
-                <label class="pure-u-sm-5-24 pure-u-1-3">at&nbsp;Time&nbsp;HH&nbsp;MM</label>
-                <div class="pure-u-sm-3-24 pure-u-1-3">
-                    <input name="sch_hour" type="number" min="0" max="23" step="1" tabindex="0" value="0" />
-                </div>
-                <div class="pure-u-sm-3-24 pure-u-1-3">
-                    <input name="sch_minute" type="number" min="0" max="59" step="1" tabindex="0" value="0" />
-                </div>
-                <div class="pure-u break"></div>
-                <label class="pure-u-sm-1-4 pure-u-1">on&nbsp;Weekdays:</label>
-                <div class="pure-u-sm-3-4 pure-u-1">
-                    <div class="pure-u-1 weekDays-selector">
-                        <input type="inbox" name="sch_weekdays" value="1,2,3,4,5,6,7" class="weekday"  tabindex="0" />
-                    </div>
-                    <div class="pure-u-1 hint">1 = Sunday, 2 = Monday, ...</div>
-                </div>
-                <div class="pure-u-md-1-6 pure-u-1-4"><button type="button" class="pure-button button-del-schedule pure-u-5-6 pure-u-md-5-6">Del</button></div>
-            </div>
-        </div>
-
         <div id="relayTemplate" class="template">
             <div class="pure-g">
                 <div class="pure-u-1 pure-u-lg-1-4"><label>Switch #<span class="id"></span></label></div>
