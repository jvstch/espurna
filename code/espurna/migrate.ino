--- conflicted
+++ resolved
@@ -905,39 +905,37 @@
             setSetting("relayType", 3, RELAY_TYPE_NORMAL);
             setSetting("relayType", 4, RELAY_TYPE_NORMAL);
 
-<<<<<<< HEAD
+        #elif defined(ITEAD_SONOFF_POW_R2)
+
+            setSetting("board", 71);
+            setSetting("ledGPIO", 0, 15);
+            setSetting("ledLogic", 0, 1);
+            setSetting("btnGPIO", 0, 0);
+            setSetting("btnRelay", 0, 0);
+            setSetting("relayGPIO", 0, 12);
+            setSetting("relayType", 0, RELAY_TYPE_NORMAL);
+            setSetting("selGPIO", 5);
+            setSetting("cf1GPIO", 13);
+            setSetting("cfGPIO", 14);
+
+        #elif defined(LUANI_HVIO)
+
+            setSetting("board", 72);
+            setSetting("ledGPIO", 0, 15);
+            setSetting("ledLogic", 0, 0);
+            setSetting("btnGPIO", 0, 12);
+            setSetting("btnRelay", 0, 0);
+            setSetting("relayGPIO", 0, 4);
+            setSetting("relayType", 0, RELAY_TYPE_NORMAL);
+            setSetting("relayGPIO", 1, 5);
+            setSetting("relayType", 1, RELAY_TYPE_NORMAL);
+
         #elif defined(ALLNET_ESP8266_UP)
 
-            setSetting("board", 71);
+            setSetting("board", 73);
             setSetting("relayGPIO", 0, 14);
             setSetting("relayResetGPIO", 1, 12);
             setSetting("relayType", 0, RELAY_TYPE_LATCHED);
-=======
-        #elif defined(ITEAD_SONOFF_POW_R2)
-
-            setSetting("board", 71);
-            setSetting("ledGPIO", 0, 15);
-            setSetting("ledLogic", 0, 1);
-            setSetting("btnGPIO", 0, 0);
-            setSetting("btnRelay", 0, 0);
-            setSetting("relayGPIO", 0, 12);
-            setSetting("relayType", 0, RELAY_TYPE_NORMAL);
-            setSetting("selGPIO", 5);
-            setSetting("cf1GPIO", 13);
-            setSetting("cfGPIO", 14);
-
-        #elif defined(LUANI_HVIO)
-
-            setSetting("board", 72);
-            setSetting("ledGPIO", 0, 15);
-            setSetting("ledLogic", 0, 0);
-            setSetting("btnGPIO", 0, 12);
-            setSetting("btnRelay", 0, 0);
-            setSetting("relayGPIO", 0, 4);
-            setSetting("relayType", 0, RELAY_TYPE_NORMAL);
-            setSetting("relayGPIO", 1, 5);
-            setSetting("relayType", 1, RELAY_TYPE_NORMAL);
->>>>>>> db840063
 
         #else
 
