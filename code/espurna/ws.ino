/*

WEBSOCKET MODULE

Copyright (C) 2016-2018 by Xose Pérez <xose dot perez at gmail dot com>

*/

#if WEB_SUPPORT

#include <ESPAsyncTCP.h>
#include <ESPAsyncWebServer.h>
#include <ArduinoJson.h>
#include <Ticker.h>
#include <vector>
#include "libs/WebSocketIncommingBuffer.h"

AsyncWebSocket _ws("/ws");
Ticker _web_defer;

std::vector<ws_on_send_callback_f> _ws_on_send_callbacks;
std::vector<ws_on_action_callback_f> _ws_on_action_callbacks;
std::vector<ws_on_after_parse_callback_f> _ws_on_after_parse_callbacks;

// -----------------------------------------------------------------------------
// Private methods
// -----------------------------------------------------------------------------

#if MQTT_SUPPORT
void _wsMQTTCallback(unsigned int type, const char * topic, const char * payload) {
    if (type == MQTT_CONNECT_EVENT) wsSend_P(PSTR("{\"mqttStatus\": true}"));
    if (type == MQTT_DISCONNECT_EVENT) wsSend_P(PSTR("{\"mqttStatus\": false}"));
}
#endif

bool _wsStore(String key, String value) {

    // HTTP port
    if (key == "webPort") {
        if ((value.toInt() == 0) || (value.toInt() == 80)) {
            return delSetting(key);
        }
    }

    if (value != getSetting(key)) {
        return setSetting(key, value);
    }

    return false;

}

bool _wsStore(String key, JsonArray& value) {

    bool changed = false;

    unsigned char index = 0;
    for (auto element : value) {
        if (_wsStore(key + index, element.as<String>())) changed = true;
        index++;
    }

    // Delete further values
    for (unsigned char i=index; i<SETTINGS_MAX_LIST_COUNT; i++) {
        if (!delSetting(key, index)) break;
        changed = true;
    }

    return changed;

}

void _wsParse(AsyncWebSocketClient *client, uint8_t * payload, size_t length) {

    //DEBUG_MSG_P(PSTR("[WEBSOCKET] Parsing: %s\n"), length ? (char*) payload : "");

    // Get client ID
    uint32_t client_id = client->id();

    // Parse JSON input
    DynamicJsonBuffer jsonBuffer;
    JsonObject& root = jsonBuffer.parseObject((char *) payload);
    if (!root.success()) {
        DEBUG_MSG_P(PSTR("[WEBSOCKET] Error parsing data\n"));
        wsSend_P(client_id, PSTR("{\"message\": 3}"));
        return;
    }

    // Check actions -----------------------------------------------------------

    const char* action = root["action"];
    if (action) {

        DEBUG_MSG_P(PSTR("[WEBSOCKET] Requested action: %s\n"), action);

        if (strcmp(action, "reboot") == 0) {
            deferredReset(100, CUSTOM_RESET_WEB);
            return;
        }

        if (strcmp(action, "reconnect") == 0) {
            _web_defer.once_ms(100, wifiDisconnect);
            return;
        }

        if (strcmp(action, "factory_reset") == 0) {
            DEBUG_MSG_P(PSTR("\n\nFACTORY RESET\n\n"));
            resetSettings();
            deferredReset(100, CUSTOM_RESET_FACTORY);
            return;
        }

        JsonObject& data = root["data"];
        if (data.success()) {

            // Callbacks
            for (unsigned char i = 0; i < _ws_on_action_callbacks.size(); i++) {
                (_ws_on_action_callbacks[i])(client_id, action, data);
            }

            // Restore configuration via websockets
            if (strcmp(action, "restore") == 0) {
                if (settingsRestoreJson(data)) {
                    wsSend_P(client_id, PSTR("{\"message\": 5}"));
                } else {
                    wsSend_P(client_id, PSTR("{\"message\": 4}"));
                }
            }

            return;

        }

    };

    // Check configuration -----------------------------------------------------

    JsonObject& config = root["config"];
    if (config.success()) {

        DEBUG_MSG_P(PSTR("[WEBSOCKET] Parsing configuration data\n"));

        String adminPass;
        bool save = false;
        #if MQTT_SUPPORT
            bool changedMQTT = false;
        #endif

        for (auto kv: config) {

            bool changed = false;
            String key = kv.key;
            JsonVariant& value = kv.value;

            // Check password
            if (key == "adminPass") {
                if (!value.is<JsonArray&>()) continue;
                JsonArray& values = value.as<JsonArray&>();
                if (values.size() != 2) continue;
                if (values[0].as<String>().equals(values[1].as<String>())) {
                    String password = values[0].as<String>();
                    if (password.length() > 0) {
                        setSetting(key, password);
                        save = true;
                        wsSend_P(client_id, PSTR("{\"action\": \"reload\"}"));
                    }
                } else {
                    wsSend_P(client_id, PSTR("{\"message\": 7}"));
                }
                continue;
            }

            // Store values
            if (value.is<JsonArray&>()) {
                if (_wsStore(key, value.as<JsonArray&>())) changed = true;
            } else {
                if (_wsStore(key, value.as<String>())) changed = true;
            }

            // Update flags if value has changed
            if (changed) {
                save = true;
                #if MQTT_SUPPORT
                    if (key.startsWith("mqtt")) changedMQTT = true;
                #endif
            }

        }

        // Save settings
        if (save) {

            // Callbacks
            for (unsigned char i = 0; i < _ws_on_after_parse_callbacks.size(); i++) {
                (_ws_on_after_parse_callbacks[i])();
            }

            // This should got to callback as well
            // but first change management has to be in place
            #if MQTT_SUPPORT
                if (changedMQTT) mqttReset();
            #endif

            // Persist settings
            saveSettings();

            wsSend_P(client_id, PSTR("{\"message\": 8}"));

        } else {

            wsSend_P(client_id, PSTR("{\"message\": 9}"));

        }

    }

}

void _wsUpdate(JsonObject& root) {
    root["heap"] = getFreeHeap();
    root["uptime"] = getUptime();
    root["rssi"] = WiFi.RSSI();
    #if NTP_SUPPORT
        if (ntpSynced()) root["now"] = now();
    #endif
}

void _wsOnStart(JsonObject& root) {

    #if USE_PASSWORD && WEB_FORCE_PASS_CHANGE
        String adminPass = getSetting("adminPass", ADMIN_PASS);
        bool changePassword = adminPass.equals(ADMIN_PASS);
    #else
        bool changePassword = false;
    #endif

    if (changePassword) {

        root["webMode"] = WEB_MODE_PASSWORD;

    } else {

        char chipid[7];
        snprintf_P(chipid, sizeof(chipid), PSTR("%06X"), ESP.getChipId());
        uint8_t * bssid = WiFi.BSSID();
        char bssid_str[20];
        snprintf_P(bssid_str, sizeof(bssid_str),
            PSTR("%02X:%02X:%02X:%02X:%02X:%02X"),
            bssid[0], bssid[1], bssid[2], bssid[3], bssid[4], bssid[5]
        );

        root["webMode"] = WEB_MODE_NORMAL;

        root["app_name"] = APP_NAME;
        root["app_version"] = APP_VERSION;
        root["app_build"] = buildTime();
        root["manufacturer"] = MANUFACTURER;
        root["chipid"] = String(chipid);
        root["mac"] = WiFi.macAddress();
        root["bssid"] = String(bssid_str);
        root["channel"] = WiFi.channel();
        root["device"] = DEVICE;
        root["hostname"] = getSetting("hostname");
        root["network"] = getNetwork();
        root["deviceip"] = getIP();
        root["sketch_size"] = ESP.getSketchSize();
        root["free_size"] = ESP.getFreeSketchSpace();

        _wsUpdate(root);

        root["btnDelay"] = getSetting("btnDelay", BUTTON_DBLCLICK_DELAY).toInt();
        root["webPort"] = getSetting("webPort", WEB_PORT).toInt();
<<<<<<< HEAD
        root["tmpUnits"] = getSetting("tmpUnits", SENSOR_TEMPERATURE_UNITS).toInt();
        root["tmpCorrection"] = getSetting("tmpCorrection", SENSOR_TEMPERATURE_CORRECTION).toFloat();
        root["humCorrection"] = getSetting("humCorrection", SENSOR_HUMIDITY_CORRECTION).toFloat();
=======
        root["wsAuth"] = getSetting("wsAuth", WS_AUTHENTICATION).toInt() == 1;
>>>>>>> 68e05343

    }

}

void _wsStart(uint32_t client_id) {
    for (unsigned char i = 0; i < _ws_on_send_callbacks.size(); i++) {
        wsSend(client_id, _ws_on_send_callbacks[i]);
    }
}

void _wsEvent(AsyncWebSocket * server, AsyncWebSocketClient * client, AwsEventType type, void * arg, uint8_t *data, size_t len){

    if (type == WS_EVT_CONNECT) {
        IPAddress ip = client->remoteIP();
        DEBUG_MSG_P(PSTR("[WEBSOCKET] #%u connected, ip: %d.%d.%d.%d, url: %s\n"), client->id(), ip[0], ip[1], ip[2], ip[3], server->url());
        _wsStart(client->id());
        client->_tempObject = new WebSocketIncommingBuffer(&_wsParse, true);
        wifiReconnectCheck();

    } else if(type == WS_EVT_DISCONNECT) {
        DEBUG_MSG_P(PSTR("[WEBSOCKET] #%u disconnected\n"), client->id());
        if (client->_tempObject) {
            delete (WebSocketIncommingBuffer *) client->_tempObject;
        }
        wifiReconnectCheck();

    } else if(type == WS_EVT_ERROR) {
        DEBUG_MSG_P(PSTR("[WEBSOCKET] #%u error(%u): %s\n"), client->id(), *((uint16_t*)arg), (char*)data);

    } else if(type == WS_EVT_PONG) {
        DEBUG_MSG_P(PSTR("[WEBSOCKET] #%u pong(%u): %s\n"), client->id(), len, len ? (char*) data : "");

    } else if(type == WS_EVT_DATA) {
        //DEBUG_MSG_P(PSTR("[WEBSOCKET] #%u data(%u): %s\n"), client->id(), len, len ? (char*) data : "");
        WebSocketIncommingBuffer *buffer = (WebSocketIncommingBuffer *)client->_tempObject;
        AwsFrameInfo * info = (AwsFrameInfo*)arg;
        buffer->data_event(client, info, data, len);

    }

}

void _wsLoop() {
    static unsigned long last = 0;
    if (!wsConnected()) return;
    if (millis() - last > WS_UPDATE_INTERVAL) {
        last = millis();
        wsSend(_wsUpdate);
    }
}

// -----------------------------------------------------------------------------
// Piblic API
// -----------------------------------------------------------------------------

bool wsConnected() {
    return (_ws.count() > 0);
}

void wsOnSendRegister(ws_on_send_callback_f callback) {
    _ws_on_send_callbacks.push_back(callback);
}

void wsOnActionRegister(ws_on_action_callback_f callback) {
    _ws_on_action_callbacks.push_back(callback);
}

void wsOnAfterParseRegister(ws_on_after_parse_callback_f callback) {
    _ws_on_after_parse_callbacks.push_back(callback);
}

void wsSend(ws_on_send_callback_f callback) {
    if (_ws.count() > 0) {
        DynamicJsonBuffer jsonBuffer;
        JsonObject& root = jsonBuffer.createObject();
        callback(root);
        String output;
        root.printTo(output);
        _ws.textAll((char *) output.c_str());
    }
}

void wsSend(const char * payload) {
    if (_ws.count() > 0) {
        _ws.textAll(payload);
    }
}

void wsSend_P(PGM_P payload) {
    if (_ws.count() > 0) {
        char buffer[strlen_P(payload)];
        strcpy_P(buffer, payload);
        _ws.textAll(buffer);
    }
}

void wsSend(uint32_t client_id, ws_on_send_callback_f callback) {
    DynamicJsonBuffer jsonBuffer;
    JsonObject& root = jsonBuffer.createObject();
    callback(root);
    String output;
    root.printTo(output);
    _ws.text(client_id, (char *) output.c_str());
}

void wsSend(uint32_t client_id, const char * payload) {
    _ws.text(client_id, payload);
}

void wsSend_P(uint32_t client_id, PGM_P payload) {
    char buffer[strlen_P(payload)];
    strcpy_P(buffer, payload);
    _ws.text(client_id, buffer);
}

void wsConfigure() {
    #if USE_PASSWORD
        bool auth = getSetting("wsAuth", WS_AUTHENTICATION).toInt() == 1;
        if (auth) {
            _ws.setAuthentication(WEB_USERNAME, (const char *) getSetting("adminPass", ADMIN_PASS).c_str());
        } else {
            _ws.setAuthentication("", "");
        }
    #endif
}

void wsSetup() {
    _ws.onEvent(_wsEvent);
    wsConfigure();
    webServer()->addHandler(&_ws);
    #if MQTT_SUPPORT
        mqttRegister(_wsMQTTCallback);
    #endif
    wsOnSendRegister(_wsOnStart);
    wsOnAfterParseRegister(wsConfigure);
    espurnaRegisterLoop(_wsLoop);
}

#endif // WEB_SUPPORT<|MERGE_RESOLUTION|>--- conflicted
+++ resolved
@@ -270,13 +270,13 @@
 
         root["btnDelay"] = getSetting("btnDelay", BUTTON_DBLCLICK_DELAY).toInt();
         root["webPort"] = getSetting("webPort", WEB_PORT).toInt();
-<<<<<<< HEAD
+
         root["tmpUnits"] = getSetting("tmpUnits", SENSOR_TEMPERATURE_UNITS).toInt();
         root["tmpCorrection"] = getSetting("tmpCorrection", SENSOR_TEMPERATURE_CORRECTION).toFloat();
         root["humCorrection"] = getSetting("humCorrection", SENSOR_HUMIDITY_CORRECTION).toFloat();
-=======
+
         root["wsAuth"] = getSetting("wsAuth", WS_AUTHENTICATION).toInt() == 1;
->>>>>>> 68e05343
+
 
     }
 
