--- conflicted
+++ resolved
@@ -82,8 +82,6 @@
 // To receive the message son the destination computer use nc:
 // nc -ul 8113
 
-<<<<<<< HEAD
-=======
 #ifndef DEBUG_UDP_SUPPORT
 #define DEBUG_UDP_SUPPORT       0               // Enable UDP debug log
 #endif
@@ -98,7 +96,6 @@
 
 //------------------------------------------------------------------------------
 
->>>>>>> 94e47b48
 #ifndef DEBUG_TELNET_SUPPORT
 #define DEBUG_TELNET_SUPPORT    TELNET_SUPPORT  // Enable telnet debug log if telnet is enabled too
 #endif
@@ -360,13 +357,10 @@
 #define WEB_SSL_ENABLED         0           // Use HTTPS web interface
 #endif
 
-<<<<<<< HEAD
-=======
 #define WEB_MODE_NORMAL         0
 #define WEB_MODE_PASSWORD       1
 
 #ifndef WEB_USERNAME
->>>>>>> 94e47b48
 #define WEB_USERNAME            "admin"     // HTTP username
 #endif
 
