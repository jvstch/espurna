--- conflicted
+++ resolved
@@ -238,13 +238,9 @@
     for (unsigned char relayID=0; relayID<relayCount(); relayID++) {
         relay.add(relayStatus(relayID));
     }
-<<<<<<< HEAD
-    root["relayMode"] = getSetting("relayMode", String(RELAY_MODE));
-    root["relayInch"] = getSetting("relayInch", String(RELAY_INCHING));
-    root["relayInchTime"] = getSetting("relayInchTime", String(RELAY_INCHING_TIME));
-=======
     root["relayMode"] = getSetting("relayMode", RELAY_MODE);
->>>>>>> 76e465ca
+    root["relayInch"] = getSetting("relayInch", RELAY_INCHING);
+    root["relayInchTime"] = getSetting("relayInchTime", RELAY_INCHING_TIME);
     if (relayCount() > 1) {
         root["multirelayVisible"] = 1;
         root["relaySync"] = getSetting("relaySync", RELAY_SYNC);
